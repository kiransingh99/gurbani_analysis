#!/usr/bin/bash
# ------------------------------------------------------------------------------
# fc_check - Check for string literal to block github merge into main.
#
# September 2022, Gurkiran Singh
#
# Copyright (c) 2022
# All rights reserved.
# ------------------------------------------------------------------------------

FC_STRING1="FAIL_"
FC_STRING2="COMMIT"
FC_STRING="$FC_STRING1$FC_STRING2"

RC_PASS=0
RC_FAIL=1
RC_ERROR=2

<<<<<<< HEAD
declare -a EXCLUDE_DIR=(".git/" "__pycache__/")
=======
declare -a EXCLUDE_DIR=(".git/" ".github/" "__pycache__/")
>>>>>>> bb0fe316

CMD="grep -rni $FC_STRING"

for DIR in "${EXCLUDE_DIR[@]}"; do
    CMD="${CMD} --exclude-dir=${DIR}"
done

OUTPUT="$($CMD)"
RC="$?"

if [ $RC -eq 0 ]; then # matching files found
    echo "$FC_STRING strings found. Please remove:"
    echo $OUTPUT
    RC=$RC_FAIL
elif [ $RC -eq 1 ]; then # matching files not found
    echo "No files found with '$FC_STRING'."
    RC=$RC_PASS
else
    echo "Error running bash command."
    echo "  Command ran: $CMD"
    echo "  Output: $OUTPUT"
    echo "  Return code $RC"
    RC=$RC_ERROR
fi

exit $RC<|MERGE_RESOLUTION|>--- conflicted
+++ resolved
@@ -16,11 +16,7 @@
 RC_FAIL=1
 RC_ERROR=2
 
-<<<<<<< HEAD
-declare -a EXCLUDE_DIR=(".git/" "__pycache__/")
-=======
 declare -a EXCLUDE_DIR=(".git/" ".github/" "__pycache__/")
->>>>>>> bb0fe316
 
 CMD="grep -rni $FC_STRING"
 
